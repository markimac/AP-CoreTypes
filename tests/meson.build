--- conflicted
+++ resolved
@@ -6,12 +6,9 @@
     'array_test.cpp',
     'map_test.cpp',
     'utility_test.cpp',
-<<<<<<< HEAD
     'string_test.cpp',
-=======
     'vector_test.cpp',
     'variant_test.cpp',
->>>>>>> 1e0f9426
     'byte_test.cpp',
     'result_test.cpp'
 ]
