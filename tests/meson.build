--- conflicted
+++ resolved
@@ -7,13 +7,9 @@
     'map_test.cpp',
     'vector_test.cpp',
     'utility_test.cpp',
-<<<<<<< HEAD
     'string_test.cpp',
-    'byte_test.cpp'
-=======
     'byte_test.cpp',
     'result_test.cpp'
->>>>>>> d9fdcce3
 ]
 
 # Add `include` to include directories
